--- conflicted
+++ resolved
@@ -51,11 +51,7 @@
           elif [[ "${{ github.ref }}" == "refs/heads/develop" ]]; then
             new_version=$(poetry version prerelease -s)
           elif [[ "${{ github.ref }}" =~ ^refs/heads/release/ ]]; then
-<<<<<<< HEAD
-            if [[ ${current_version} =~ -rc ]]; then
-=======
             if [[ ${current_version} =~ rc ]]; then
->>>>>>> 65ae7ced
               new_version=$(poetry version prerelease -s)
             else
               new_version="${GITHUB_REF#refs/heads/release/}rc1"
@@ -133,12 +129,8 @@
           github.ref == 'refs/heads/develop' ||
           github.ref == 'refs/heads/main'    ||
           startsWith(github.ref, 'refs/heads/release') ||
-<<<<<<< HEAD
-          contains(github.event.head_commit.message, '/deploy')
-=======
           github.event.head_commit.message == '/deploy sit' ||
           github.event.head_commit.message == '/deploy uat'
->>>>>>> 65ae7ced
         uses: ncipollo/release-action@v1.14.0
         with:
           tag: ${{ env.new_version }}
@@ -183,12 +175,8 @@
         github.ref == 'refs/heads/develop' ||
         github.ref == 'refs/heads/main' ||
         startsWith(github.ref, 'refs/heads/release') ||
-<<<<<<< HEAD
-        contains(github.event.head_commit.message, '/deploy')
-=======
         github.event.head_commit.message == '/deploy sit' ||
         github.event.head_commit.message == '/deploy uat'
->>>>>>> 65ae7ced
       )
     runs-on: ubuntu-latest
     permissions:
@@ -202,7 +190,6 @@
         with:
           python-version: ${{ env.PYTHON_VERSION }}
           poetry-version: ${{ env.POETRY_VERSION }}
-<<<<<<< HEAD
 
       - name: Set up QEMU
         uses: docker/setup-qemu-action@v3
@@ -210,15 +197,6 @@
       - name: Set up Docker Buildx
         uses: docker/setup-buildx-action@v3
 
-=======
-
-      - name: Set up QEMU
-        uses: docker/setup-qemu-action@v3
-
-      - name: Set up Docker Buildx
-        uses: docker/setup-buildx-action@v3
-
->>>>>>> 65ae7ced
       - name: Build Package
         run: poetry build
 
@@ -233,13 +211,9 @@
           fi
 
       - name: Deploy Env Override
-<<<<<<< HEAD
-        if: contains(github.event.head_commit.message, '/deploy')
-=======
         if: |
           github.event.head_commit.message == '/deploy sit' ||
           github.event.head_commit.message == '/deploy uat'
->>>>>>> 65ae7ced
         run: |
           message="${{ github.event.head_commit.message }}"
           trimmed_message=${message:1}  # Remove leading slash
@@ -261,11 +235,7 @@
           flavor: |
             latest=${{ github.ref == 'refs/heads/main' }}
           tags: |
-<<<<<<< HEAD
-            type=semver,pattern={{raw}},value=${{ needs.build.outputs.version }}
-=======
             type=pep440,pattern={{version}},value=${{ needs.build.outputs.version }}
->>>>>>> 65ae7ced
             type=raw,value=${{ env.TARGET_ENV_LOWERCASE }}
 
       - name: Set Build Source
@@ -275,13 +245,8 @@
           echo "SOURCE=${{ needs.build.outputs.pyproject_name }}==${{ needs.build.outputs.version }}" >> $GITHUB_ENV
 
           # Override source if deploying (find .whl file in dist/)
-<<<<<<< HEAD
-          if [[ "${{ contains(github.event.head_commit.message, '/deploy sit') || 
-                     contains(github.event.head_commit.message, '/deploy uat') }}" == "true" ]]; then
-=======
           if [[ "${{ github.event.head_commit.message }}" == "/deploy sit" || 
                 "${{ github.event.head_commit.message }}" == "/deploy uat" ]]; then
->>>>>>> 65ae7ced
             local_forge_py=$(find dist -type f -name "*.whl")
             echo "SOURCE=${local_forge_py}" >> $GITHUB_ENV
             echo "DIST_PATH=dist/" >> $GITHUB_ENV
@@ -308,10 +273,5 @@
           build-args: |
             SOURCE=${{ env.SOURCE }}
             DIST_PATH=${{ env.DIST_PATH || '' }}
-<<<<<<< HEAD
-          cache-from: type=registry,ref=ghcr.io/${{ github.repository }}/cache:cache
-          cache-to: type=registry,ref=ghcr.io/${{ github.repository }}/cache:cache,mode=max
-=======
           cache-from: type=registry,ref=ghcr.io/${{ github.repository }}/cache:forge-py-cache
-          cache-to: type=registry,ref=ghcr.io/${{ github.repository }}/cache:forge-py-cache,mode=max
->>>>>>> 65ae7ced
+          cache-to: type=registry,ref=ghcr.io/${{ github.repository }}/cache:forge-py-cache,mode=max