--- conflicted
+++ resolved
@@ -43,34 +43,12 @@
           echo "pyproject_name=${pyproject_name}" >> $GITHUB_ENV
 
           current_version=$(poetry version -s)
-<<<<<<< HEAD
-          base_version=${current_version%%-*}
-          echo "old_version=${current_version}" >> $GITHUB_ENV
-=======
           base_version=$(echo "$current_version" | grep -oE '^[0-9]+\.[0-9]+\.[0-9]+')
->>>>>>> 417e2601
           
           # Version calculation based on branch
           if [[ "${{ github.ref }}" =~ ^refs/heads/(issue|feature|dependabot)/ ]]; then
             new_version="${base_version%%-*}+$(git rev-parse --short HEAD)"
           elif [[ "${{ github.ref }}" == "refs/heads/develop" ]]; then
-<<<<<<< HEAD
-            if [[ ${current_version} =~ -alpha ]]; then
-              alpha_num=$((${current_version##*alpha.} + 1))
-              new_version="${base_version%%-*}-alpha.${alpha_num}"
-            else
-              new_version="${base_version}-alpha.1"
-            fi
-          elif [[ "${{ github.ref }}" =~ ^refs/heads/release/ ]]; then
-            if [[ ${current_version} =~ -rc ]]; then
-              rc_num=$((${current_version##*rc.} + 1))
-              new_version="${base_version%%-*}-rc.${rc_num}"
-            else
-              new_version="${base_version}-rc.1"
-            fi
-          elif [[ "${{ github.ref }}" == "refs/heads/main" ]]; then
-            new_version=${base_version%%-*}
-=======
             new_version=$(poetry version prerelease -s)
           elif [[ "${{ github.ref }}" =~ ^refs/heads/release/ ]]; then
             if [[ ${current_version} =~ -rc ]]; then
@@ -80,7 +58,6 @@
             fi
           elif [[ "${{ github.ref }}" == "refs/heads/main" ]]; then
             new_version=${base_version}
->>>>>>> 417e2601
           fi
           
           poetry version ${new_version}
