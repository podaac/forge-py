[tool.poetry]
name = "forge-py"
version = "0.1.0"
description = "forge-py is a footprint generator (FOotpRint GEnerator) from science data netcdf files"
authors = ["James Wood <James.F.Wood@jpl.nasa.gov>"]
readme = "README.md"
packages = [
    { include = "podaac" },
]

[tool.poetry.dependencies]
python = "^3.12"
pyyaml = "^6.0"
alphashape = "^1.3.1"
np = "^1.0.2"
shapely = "^2.0.3"
xarray = "^2024.3.0"
<<<<<<< HEAD
cumulus-process = "^1.3.0"
requests = "^2.31.0"
=======
>>>>>>> 860a7ff4

[tool.poetry.dev-dependencies]
pytest = "^8.0.1"
flake8 = "^7.0.0"
pylint = "^3.0.3"
pytest-cov = "^4.1.0"

[tool.poetry.scripts]
forge = "podaac.forge_py.cli:main"

[build-system]
requires = ["poetry-core"]
build-backend = "poetry.core.masonry.api"<|MERGE_RESOLUTION|>--- conflicted
+++ resolved
@@ -15,11 +15,9 @@
 np = "^1.0.2"
 shapely = "^2.0.3"
 xarray = "^2024.3.0"
-<<<<<<< HEAD
 cumulus-process = "^1.3.0"
 requests = "^2.31.0"
-=======
->>>>>>> 860a7ff4
+
 
 [tool.poetry.dev-dependencies]
 pytest = "^8.0.1"
