[tool.poetry]
name = "forge-py"
<<<<<<< HEAD
version = "0.4.0-rc.1"
=======
version = "0.5.0a2"
>>>>>>> 417e2601
description = "forge-py is a footprint generator (FOotpRint GEnerator) from science data netcdf files"
authors = ["James Wood <James.F.Wood@jpl.nasa.gov>"]
readme = "README.md"
packages = [
    { include = "podaac" },
]

[tool.poetry.dependencies]
python = "^3.11"
pyyaml = "^6.0"
alphashape = "^1.3.1"
np = "^1.0.2"
shapely = "^2.0.3"
xarray = "^2024.3.0"
cumulus-process = "^1.4.0"
requests = "^2.31.0"
netcdf4 = "^1.6.5"
pillow = "^11.0.0"
opencv-python-headless = "^4.10.0.84"

[tool.poetry.dev-dependencies]
pytest = "^8.0.1"
flake8 = "^7.0.0"
pylint = "^3.0.3"
pytest-cov = "^6.0.0"

[tool.poetry.scripts]
forge-py = "podaac.forge_py.cli:main"

[tool.poetry.group.dev.dependencies]
moto = "^5.0.13"
mock = "^5.1.0"

[build-system]
requires = ["poetry-core"]
build-backend = "poetry.core.masonry.api"<|MERGE_RESOLUTION|>--- conflicted
+++ resolved
@@ -1,10 +1,6 @@
 [tool.poetry]
 name = "forge-py"
-<<<<<<< HEAD
-version = "0.4.0-rc.1"
-=======
-version = "0.5.0a2"
->>>>>>> 417e2601
+version = "0.4.0rc1"
 description = "forge-py is a footprint generator (FOotpRint GEnerator) from science data netcdf files"
 authors = ["James Wood <James.F.Wood@jpl.nasa.gov>"]
 readme = "README.md"
