--- conflicted
+++ resolved
@@ -8,7 +8,6 @@
 ## [Unreleased]
 
 ### Added
-<<<<<<< HEAD
 ### Deprecated
 ### Removed
 ### Fixed
@@ -17,11 +16,8 @@
 ## [0.2.0]
 
 ### Added
-- Added new default footprint algorithm
-=======
 - Update default footprint algorithm, now there is only one algorithm for forge-py
 - Poetry update python libraries
->>>>>>> 30fca522
 ### Deprecated
 ### Removed
 ### Fixed
