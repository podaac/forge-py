--- conflicted
+++ resolved
@@ -61,11 +61,7 @@
     upload_file_to_s3('/user/test/test.png', 's3://bucket/path/test.fp')
         uploads a local file to s3
     process()
-<<<<<<< HEAD
         main function ran for footprint generation
-=======
-        main function ran for image generation
->>>>>>> d8401f0a
     get_config()
         downloads configuration file for footprint
     download_file_from_s3('s3://my-internal-bucket/dataset-config/MODIS_A.2019.cfg', '/tmp/workspace')
@@ -78,13 +74,11 @@
         super().__init__(*args, **kwargs)
         self.logger = cumulus_logger
 
-
     def clean_all(self):
         """ Removes anything saved to self.path """
         rmtree(self.path)
         clean_tmp()
 
-
     def download_file_from_s3(self, s3file, working_dir):
         """ Download s3 file to local
 
@@ -106,7 +100,6 @@
             self.logger.error("Error downloading file %s: %s" % (s3file, working_dir), exc_info=True)
             raise ex
 
-
     def upload_file_to_s3(self, filename, uri):
         """ Upload a local file to s3 if collection payload provided
 
@@ -123,54 +116,6 @@
             self.logger.error("Error uploading file %s: %s" % (os.path.basename(os.path.basename(filename)), str(ex)), exc_info=True)
             raise ex
 
-<<<<<<< HEAD
-=======
-
-    @staticmethod
-    def get_file_type(filename, files):
-        """Get custom file type, default to metadata
-
-        Parameters
-        ----------
-        filename: str
-            filename of a file
-        files: str
-            collection list of files with attributes of specific file type
-        """
-
-        for collection_file in files:
-            if re.match(collection_file.get('regex', '*.'), filename):
-                return collection_file['type']
-        return 'metadata'
-
-
-    @staticmethod
-    def get_bucket(filename, files, buckets):
-        """Extract the bucket from the files
-
-        Parameters
-        ----------
-        filename: str
-            filename of a file
-        files: list
-            collection list of files with attributes of specific file type
-        buckets: list
-            list of buckets
-
-        Returns
-        ----------
-        str
-            string of the bucket the file to be stored in
-        """
-        bucket_type = "public"
-        for file in files:
-            if re.match(file.get('regex', '*.'), filename):
-                bucket_type = file['bucket']
-                break
-        return buckets[bucket_type]
-
-
->>>>>>> d8401f0a
     def get_config(self):
         """Get configuration file for footprint generations
         Returns
@@ -198,7 +143,6 @@
 
         return cfg_file_full_path
 
-<<<<<<< HEAD
     def footprint_generate(self, file_, config_file, granule_id):
         """function to generate footprint file and upload to s3
 
@@ -241,11 +185,18 @@
         latitude_var = read_config.get('latVar')
         is360 = read_config.get('is360', False)
 
+        thinning_fac = read_config.get('footprint', {}).get('thinning_fac', 100)
+        alpha = read_config.get('footprint', {}).get('alpha', 0.05)
+        strategy = read_config.get('footprint', {}).get('strategy', None)
+
         # Generate footprint
         with xr.open_dataset(local_file, decode_times=False) as ds:
             lon_data = ds[longitude_var]
             lat_data = ds[latitude_var]
-            alpha_shape = forge.fit_footprint(lon_data, lat_data, is360=is360)
+            if strategy == "scatsat":
+                alpha_shape = forge.scatsat_footprint(lon_data, lat_data, thinning_fac=thinning_fac, alpha=alpha, is360=is360)
+            else:
+                alpha_shape = forge.fit_footprint(lon_data, lat_data, thinning_fac=thinning_fac, alpha=alpha, is360=is360)
 
         wkt_representation = dumps(alpha_shape)
 
@@ -274,8 +225,6 @@
         self.upload_file_to_s3(footprint_json_file, s3_link)
 
         return upload_file_dict
-=======
->>>>>>> d8401f0a
 
     def process(self):
         """Main process to generate footprints for granules
@@ -306,13 +255,9 @@
         for granule in granules:
             granule_id = granule['granuleId']
             for file_ in granule['files']:
-<<<<<<< HEAD
                 file_dict = self.footprint_generate(file_, config_file_path, granule_id)
                 if file_dict:
                     append_output[granule_id] = append_output.get(granule_id, []) + [file_dict]
-=======
-                print(file_)
->>>>>>> d8401f0a
             if granule_id in append_output:
                 granule['files'] += append_output[granule_id]
 
@@ -322,7 +267,6 @@
     def handler(cls, event, context=None, path=None, noclean=False):
         """ General event handler """
         return cls.run(path=path, noclean=noclean, context=context, **event)
-
 
     @classmethod
     def run(cls, *args, **kwargs):
